<<<<<<< HEAD
# OAMK Internship Certificate OCR System - Environment Configuration
# Copy this file to .env and edit with your actual values

# =============================================================================
# OCR ENGINE CONFIGURATION
# =============================================================================

# Path to Tesseract OCR executable (required for OCR fallback)
# Windows: C:\Program Files\Tesseract-OCR\tesseract.exe
# macOS/Linux: /usr/bin/tesseract (usually in PATH)
TESSERACT_CMD=

# Path to Google Cloud Vision API credentials JSON file (optional)
# Only needed if you want to use Google Vision API as fallback OCR
# Download from Google Cloud Console > APIs & Services > Credentials
GOOGLE_CLOUD_CREDENTIALS=

# =============================================================================
# GEMINI AI CONFIGURATION
# =============================================================================

# Google AI Studio API Key for Gemini (required for AI processing)
# Get from: https://makersuite.google.com/app/apikey
GEMINI_API_KEY=

# Gemini model to use (default: gemini-1.5-flash)
# Options: gemini-1.5-flash, gemini-1.5-pro, gemini-1.0-pro
GEMINI_MODEL=gemini-1.5-flash

# Maximum tokens for Gemini responses (default: 4096)
GEMINI_MAX_TOKENS=4096

# Temperature for Gemini responses (0.0-1.0, default: 0.1)
# Lower = more focused, Higher = more creative
GEMINI_TEMPERATURE=0.0

# Enable Gemini for text analysis and enhancement (true/false)
GEMINI_ENABLED=true

# =============================================================================
# FILE UPLOAD CONFIGURATION
# =============================================================================

# Directory where uploaded files will be stored temporarily
# Default: uploads/ (will be created automatically)
UPLOAD_DIR=uploads

# Maximum file size in bytes (default: 10MB)
# Increase for larger documents, decrease for security
MAX_FILE_SIZE=10485760

# =============================================================================
# OCR PROCESSING CONFIGURATION
# =============================================================================

# Minimum confidence score for OCR results (0-100)
# Lower values accept more uncertain results, higher values are more strict
OCR_CONFIDENCE_THRESHOLD=60.0

# Enable/disable image preprocessing (true/false)
# Preprocessing can improve OCR accuracy but takes more time
IMAGE_PREPROCESSING_ENABLED=true

# =============================================================================
# AI TEXT PROCESSING CONFIGURATION
# =============================================================================

# Enable AI-powered text cleaning and formatting (true/false)
AI_TEXT_CLEANING_ENABLED=true

# Enable AI-powered content analysis (true/false)
# Extracts key information like dates, names, companies, etc.
AI_CONTENT_ANALYSIS_ENABLED=true

# Enable AI-powered language detection and translation (true/false)
AI_LANGUAGE_PROCESSING_ENABLED=false

# AI processing timeout in seconds (default: 30)
AI_TIMEOUT=30

# =============================================================================
# API SERVER CONFIGURATION (for future web API)
# =============================================================================

# Server host (default: 0.0.0.0 for all interfaces)
HOST=0.0.0.0

# Server port (default: 8000)
PORT=8000

# Enable debug mode (true/false)
# Set to false in production
DEBUG=true

# CORS allowed origins (comma-separated)
# For web frontend integration
CORS_ORIGINS=http://localhost:3000,http://localhost:5173

# =============================================================================
# LOGGING CONFIGURATION
# =============================================================================

# Log level (DEBUG, INFO, WARNING, ERROR, CRITICAL)
LOG_LEVEL=INFO

# Log file path (optional, leave empty for console only)
LOG_FILE=

# Enable AI request/response logging (true/false)
# Useful for debugging but may log sensitive data
AI_LOGGING_ENABLED=false

# =============================================================================
# SECURITY CONFIGURATION (for production)
# =============================================================================

# Secret key for JWT tokens (generate with: python -c "import secrets; print(secrets.token_urlsafe(32))")
SECRET_KEY=

# API key for external integrations (optional)
API_KEY=

# Rate limiting for AI requests (requests per minute)
AI_RATE_LIMIT=60

# =============================================================================
# DATABASE CONFIGURATION (for future database integration)
# =============================================================================

# Database URL (for future database features)
# SQLite: sqlite:///./ocr_database.db
# PostgreSQL: postgresql://user:password@localhost/dbname
DATABASE_URL=

# =============================================================================
# PERFORMANCE CONFIGURATION
# =============================================================================

# Number of worker processes (for production deployment)
WORKERS=1

# Request timeout in seconds
REQUEST_TIMEOUT=300

# Maximum concurrent uploads
MAX_CONCURRENT_UPLOADS=5

# AI request concurrency limit
AI_CONCURRENT_REQUESTS=3 
=======
GOOGLE_API_KEY=your_api_key_here

APP_NAME="Backend API"
DEBUG=true
ENVIRONMENT=development

# Tesseract OCR Configuration
# Override the automatic Tesseract path detection by setting TESSERACT_CMD
# Windows examples:
# TESSERACT_CMD=C:\Program Files\Tesseract-OCR\tesseract.exe
# TESSERACT_CMD=C:\Program Files (x86)\Tesseract-OCR\tesseract.exe
# TESSERACT_CMD=C:\Users\YourUsername\AppData\Local\Tesseract-OCR\tesseract.exe

# Linux/Mac examples:
# TESSERACT_CMD=/usr/bin/tesseract
# TESSERACT_CMD=/usr/local/bin/tesseract
# TESSERACT_CMD=/opt/homebrew/bin/tesseract

# If Tesseract is in your system PATH, you can use:
# TESSERACT_CMD=tesseract

TESSERACT_CMD=

# Database Configuration (example)
# DATABASE_URL=postgresql://user:password@localhost:5432/dbname

# Redis Configuration (example)
# REDIS_URL=redis://localhost:6379/0 
>>>>>>> 4ae402b6
<|MERGE_RESOLUTION|>--- conflicted
+++ resolved
@@ -1,154 +1,3 @@
-<<<<<<< HEAD
-# OAMK Internship Certificate OCR System - Environment Configuration
-# Copy this file to .env and edit with your actual values
-
-# =============================================================================
-# OCR ENGINE CONFIGURATION
-# =============================================================================
-
-# Path to Tesseract OCR executable (required for OCR fallback)
-# Windows: C:\Program Files\Tesseract-OCR\tesseract.exe
-# macOS/Linux: /usr/bin/tesseract (usually in PATH)
-TESSERACT_CMD=
-
-# Path to Google Cloud Vision API credentials JSON file (optional)
-# Only needed if you want to use Google Vision API as fallback OCR
-# Download from Google Cloud Console > APIs & Services > Credentials
-GOOGLE_CLOUD_CREDENTIALS=
-
-# =============================================================================
-# GEMINI AI CONFIGURATION
-# =============================================================================
-
-# Google AI Studio API Key for Gemini (required for AI processing)
-# Get from: https://makersuite.google.com/app/apikey
-GEMINI_API_KEY=
-
-# Gemini model to use (default: gemini-1.5-flash)
-# Options: gemini-1.5-flash, gemini-1.5-pro, gemini-1.0-pro
-GEMINI_MODEL=gemini-1.5-flash
-
-# Maximum tokens for Gemini responses (default: 4096)
-GEMINI_MAX_TOKENS=4096
-
-# Temperature for Gemini responses (0.0-1.0, default: 0.1)
-# Lower = more focused, Higher = more creative
-GEMINI_TEMPERATURE=0.0
-
-# Enable Gemini for text analysis and enhancement (true/false)
-GEMINI_ENABLED=true
-
-# =============================================================================
-# FILE UPLOAD CONFIGURATION
-# =============================================================================
-
-# Directory where uploaded files will be stored temporarily
-# Default: uploads/ (will be created automatically)
-UPLOAD_DIR=uploads
-
-# Maximum file size in bytes (default: 10MB)
-# Increase for larger documents, decrease for security
-MAX_FILE_SIZE=10485760
-
-# =============================================================================
-# OCR PROCESSING CONFIGURATION
-# =============================================================================
-
-# Minimum confidence score for OCR results (0-100)
-# Lower values accept more uncertain results, higher values are more strict
-OCR_CONFIDENCE_THRESHOLD=60.0
-
-# Enable/disable image preprocessing (true/false)
-# Preprocessing can improve OCR accuracy but takes more time
-IMAGE_PREPROCESSING_ENABLED=true
-
-# =============================================================================
-# AI TEXT PROCESSING CONFIGURATION
-# =============================================================================
-
-# Enable AI-powered text cleaning and formatting (true/false)
-AI_TEXT_CLEANING_ENABLED=true
-
-# Enable AI-powered content analysis (true/false)
-# Extracts key information like dates, names, companies, etc.
-AI_CONTENT_ANALYSIS_ENABLED=true
-
-# Enable AI-powered language detection and translation (true/false)
-AI_LANGUAGE_PROCESSING_ENABLED=false
-
-# AI processing timeout in seconds (default: 30)
-AI_TIMEOUT=30
-
-# =============================================================================
-# API SERVER CONFIGURATION (for future web API)
-# =============================================================================
-
-# Server host (default: 0.0.0.0 for all interfaces)
-HOST=0.0.0.0
-
-# Server port (default: 8000)
-PORT=8000
-
-# Enable debug mode (true/false)
-# Set to false in production
-DEBUG=true
-
-# CORS allowed origins (comma-separated)
-# For web frontend integration
-CORS_ORIGINS=http://localhost:3000,http://localhost:5173
-
-# =============================================================================
-# LOGGING CONFIGURATION
-# =============================================================================
-
-# Log level (DEBUG, INFO, WARNING, ERROR, CRITICAL)
-LOG_LEVEL=INFO
-
-# Log file path (optional, leave empty for console only)
-LOG_FILE=
-
-# Enable AI request/response logging (true/false)
-# Useful for debugging but may log sensitive data
-AI_LOGGING_ENABLED=false
-
-# =============================================================================
-# SECURITY CONFIGURATION (for production)
-# =============================================================================
-
-# Secret key for JWT tokens (generate with: python -c "import secrets; print(secrets.token_urlsafe(32))")
-SECRET_KEY=
-
-# API key for external integrations (optional)
-API_KEY=
-
-# Rate limiting for AI requests (requests per minute)
-AI_RATE_LIMIT=60
-
-# =============================================================================
-# DATABASE CONFIGURATION (for future database integration)
-# =============================================================================
-
-# Database URL (for future database features)
-# SQLite: sqlite:///./ocr_database.db
-# PostgreSQL: postgresql://user:password@localhost/dbname
-DATABASE_URL=
-
-# =============================================================================
-# PERFORMANCE CONFIGURATION
-# =============================================================================
-
-# Number of worker processes (for production deployment)
-WORKERS=1
-
-# Request timeout in seconds
-REQUEST_TIMEOUT=300
-
-# Maximum concurrent uploads
-MAX_CONCURRENT_UPLOADS=5
-
-# AI request concurrency limit
-AI_CONCURRENT_REQUESTS=3 
-=======
 GOOGLE_API_KEY=your_api_key_here
 
 APP_NAME="Backend API"
@@ -176,5 +25,4 @@
 # DATABASE_URL=postgresql://user:password@localhost:5432/dbname
 
 # Redis Configuration (example)
-# REDIS_URL=redis://localhost:6379/0 
->>>>>>> 4ae402b6
+# REDIS_URL=redis://localhost:6379/0 