import os
from pathlib import Path
from typing import List, Optional
from uuid import UUID

from fastapi import APIRouter, File, Form, HTTPException, UploadFile
from pydantic import BaseModel
from starlette.responses import Response

from src.database.database import (
    add_student_comment,
    add_student_comment_and_reviewer,
    create_additional_document,
    create_certificate,
    create_decision,
    delete_certificate,
    get_additional_documents,
    get_all_reviewers,
    get_certificate_by_id,
    get_certificates_by_reviewer_id,
    get_db_connection,
    get_detailed_application,
    get_reviewer_by_email,
    get_student_by_email,
    get_student_by_id,
    get_student_comment_by_certificate_id,
    get_student_with_certificates,
    update_decision_review,
)
from src.database.models import (
    DecisionStatus,
    DocumentType,
    ReviewerDecision,
    TrainingType,
    WorkType,
)
from src.utils.logger import get_logger
from src.workflow.ai_workflow import LLMOrchestrator
from src.workflow.ocr_workflow import OCRWorkflow

router = APIRouter()
logger = get_logger(__name__)


@router.get("/student/{email}", tags=["student"])
async def student_lookup(email: str):
    """Lookup student by email and return student_id, degree, first_name, last_name, and certificate list."""
    student = get_student_by_email(email)
    if not student:
        raise HTTPException(status_code=404, detail="Student not found")
    student_with_certs = get_student_with_certificates(student.student_id)
    cert_list = (
        [cert.to_dict() for cert in student_with_certs.certificates]
        if student_with_certs and student_with_certs.certificates
        else []
    )
    return {
        "student_id": str(student.student_id),
        "degree": student.degree,
        "first_name": student.first_name,
        "last_name": student.last_name,
        "certificates": cert_list,
    }


@router.get("/student/{email}/applications", tags=["student"])
async def get_student_applications(email: str):
    """Get student applications with decision information."""
    student = get_student_by_email(email)
    if not student:
        raise HTTPException(status_code=404, detail="Student not found")

    # Get all certificates for the student with their decisions
    with get_db_connection() as conn:
        with conn.cursor() as cur:
            cur.execute(
                """
                SELECT 
                    c.certificate_id,
                    c.training_type,
                    c.work_type,
                    c.filename,
                    c.uploaded_at,
                    d.ai_decision,
                    d.ai_justification,
                    d.created_at as decision_created_at,
                    d.reviewer_id,
                    d.reviewer_decision,
                    d.reviewer_comment,
                    d.reviewed_at,
                    r.first_name,
                    r.last_name,
                    d.total_working_hours,
                    d.credits_awarded,
                    d.training_duration,
                    d.training_institution,
                    d.degree_relevance,
                    d.supporting_evidence,
                    d.challenging_evidence,
                    d.recommendation,
                    d.student_comment,
                    d.name_validation_match_result,
                    d.name_validation_explanation
                FROM certificates c
                LEFT JOIN decisions d ON c.certificate_id = d.certificate_id
                LEFT JOIN reviewers r ON d.reviewer_id = r.reviewer_id
                WHERE c.student_id = %s
                ORDER BY c.uploaded_at DESC
            """,
                (str(student.student_id),),
            )

            rows = cur.fetchall()

            applications = []
            for row in rows:
                (
                    cert_id,
                    training_type,
                    work_type,
                    filename,
                    uploaded_at,
                    ai_decision,
                    ai_justification,
                    decision_created_at,
                    reviewer_id,
                    reviewer_decision,
                    reviewer_comment,
                    reviewed_at,
                    reviewer_first_name,
                    reviewer_last_name,
                    total_working_hours,
                    credits_awarded,
                    training_duration,
                    training_institution,
                    degree_relevance,
                    supporting_evidence,
                    challenging_evidence,
                    recommendation,
                    student_comment,
                    name_validation_match_result,
                    name_validation_explanation,
                ) = row

                # Determine status and credits
                status = "PENDING"
                credits = credits_awarded or 0  # Use actual credits from database

                if ai_decision:
                    if reviewer_id and not reviewer_decision:
                        status = "PENDING_FOR_APPROVAL"
                    elif ai_decision in ["ACCEPTED", "REJECTED"] and not reviewer_id:
                        # AI has made a decision but application hasn't been sent for approval
                        status = "AI_PROCESSED_NOT_SENT"
                    else:
                        status = ai_decision

                # Build reviewer name
                reviewer_name = None
                if reviewer_first_name and reviewer_last_name:
                    reviewer_name = f"{reviewer_first_name} {reviewer_last_name}"
                elif reviewer_first_name:
                    reviewer_name = reviewer_first_name
                elif reviewer_last_name:
                    reviewer_name = reviewer_last_name

                # Get additional documents for self-paced work
                additional_documents = []
                if work_type == "SELF_PACED":
                    additional_docs = get_additional_documents(cert_id)
                    additional_documents = (
                        [doc.to_dict() for doc in additional_docs]
                        if additional_docs
                        else []
                    )

                applications.append(
                    {
                        "certificate_id": str(cert_id),
                        "training_type": training_type,
                        "work_type": work_type,
                        "filename": filename,
                        "status": status,
                        "credits": credits,
                        "submitted_date": uploaded_at.isoformat()
                        if uploaded_at
                        else None,
                        "decision_date": decision_created_at.isoformat()
                        if decision_created_at
                        else None,
                        "ai_decision": ai_decision,
                        "ai_justification": ai_justification,
                        "reviewer_name": reviewer_name,
                        "reviewer_decision": reviewer_decision,
                        "reviewer_comment": reviewer_comment,
                        "reviewed_date": reviewed_at.isoformat()
                        if reviewed_at
                        else None,
                        # Evaluation details
                        "total_working_hours": total_working_hours,
                        "credits_awarded": credits_awarded,
                        "training_duration": training_duration,
                        "training_institution": training_institution,
                        "degree_relevance": degree_relevance,
                        "supporting_evidence": supporting_evidence,
                        "challenging_evidence": challenging_evidence,
                        "recommendation": recommendation,
                        "student_comment": student_comment,
<<<<<<< HEAD
                        # Additional documents for self-paced work
                        "additional_documents": additional_documents,
=======
                        # Name validation
                        "name_validation_match_result": name_validation_match_result,
                        "name_validation_explanation": name_validation_explanation,
>>>>>>> aa4def52
                    }
                )

    return {"success": True, "applications": applications}


@router.post("/student/{student_id}/upload-certificate", tags=["student"])
async def upload_certificate(
    student_id: UUID,
    training_type: str = Form(...),
    work_type: str = Form(default="REGULAR"),
    file: UploadFile = File(...),
    additional_documents: List[UploadFile] = File(default=[]),
):
    """Upload a working certificate file for a student (by id)."""
    student = get_student_by_id(student_id)
    if not student:
        raise HTTPException(status_code=404, detail="Student not found")
    try:
        training_type_enum = TrainingType(training_type.upper())
    except ValueError:
        raise HTTPException(status_code=400, detail="Invalid training type")

    try:
        work_type_enum = WorkType(work_type.upper())
    except ValueError:
        raise HTTPException(status_code=400, detail="Invalid work type")

    # Validate filename
    if not file.filename:
        raise HTTPException(status_code=400, detail="No filename provided")

    # Extract file extension properly
    file_extension = os.path.splitext(file.filename)[1]
    if not file_extension:
        raise HTTPException(status_code=400, detail="File must have an extension")

    # Remove the dot from extension
    filetype = file_extension[1:].lower()

    # Validate file type
    allowed_extensions = {
        ".pdf",
        ".docx",
        ".doc",
        ".png",
        ".jpg",
        ".jpeg",
        ".tiff",
        ".bmp",
    }
    if file_extension.lower() not in allowed_extensions:
        raise HTTPException(
            status_code=400,
            detail=f"File type {filetype} not supported. Allowed types: {', '.join(allowed_extensions)}",
        )

    # Read file content
    file_content = await file.read()

    # Validate file size (10MB limit)
    if len(file_content) > 10 * 1024 * 1024:  # 10MB
        raise HTTPException(
            status_code=400, detail="File size too large. Maximum size is 10MB."
        )

    # Validate that we actually have content
    if len(file_content) == 0:
        raise HTTPException(status_code=400, detail="File is empty")

    logger.info(
        f"Uploading file: {file.filename}, type: {filetype}, size: {len(file_content)} bytes"
    )

    # Store file in database instead of file system
    try:
        certificate = create_certificate(
            student_id=student.student_id,
            training_type=training_type_enum,
            work_type=work_type_enum,
            filename=file.filename,
            filetype=filetype,
            file_content=file_content,
        )

        logger.info(f"Certificate created with ID: {certificate.certificate_id}")

        # Handle additional documents for self-paced work
        if work_type_enum == WorkType.SELF_PACED and additional_documents:
            logger.info(
                f"Processing {len(additional_documents)} additional documents for self-paced work"
            )
            for doc in additional_documents:
                if not doc.filename:
                    continue

                # Validate additional document file type
                doc_extension = os.path.splitext(doc.filename)[1]
                if not doc_extension:
                    logger.warning(
                        f"Additional document {doc.filename} has no extension, skipping"
                    )
                    continue

                doc_filetype = doc_extension[1:].lower()
                if doc_extension.lower() not in allowed_extensions:
                    logger.warning(
                        f"Additional document {doc.filename} has unsupported type {doc_filetype}, skipping"
                    )
                    continue

                # Read additional document content
                doc_content = await doc.read()

                # Validate additional document size (10MB limit)
                if len(doc_content) > 10 * 1024 * 1024:  # 10MB
                    logger.warning(
                        f"Additional document {doc.filename} too large ({len(doc_content)} bytes), skipping"
                    )
                    continue

                # Validate that we actually have content
                if len(doc_content) == 0:
                    logger.warning(
                        f"Additional document {doc.filename} is empty, skipping"
                    )
                    continue

                # Create additional document record
                try:
                    additional_doc = create_additional_document(
                        certificate_id=certificate.certificate_id,
                        document_type=DocumentType.HOUR_DOCUMENTATION,
                        filename=doc.filename,
                        filetype=doc_filetype,
                        file_content=doc_content,
                    )
                    logger.info(
                        f"Additional document created: {additional_doc.document_id}"
                    )
                except Exception as e:
                    logger.error(
                        f"Failed to create additional document {doc.filename}: {e}"
                    )

        # Verify the certificate was created correctly
        verification_cert = get_certificate_by_id(certificate.certificate_id)
        if verification_cert:
            logger.info(
                f"Verification - File content size: {len(verification_cert.file_content) if verification_cert.file_content else 0} bytes"
            )
            logger.info(f"Verification - File type: {verification_cert.filetype}")
            logger.info(f"Verification - Work type: {verification_cert.work_type}")
        else:
            logger.error("Failed to retrieve certificate after creation")

    except Exception as e:
        logger.error(f"Error creating certificate: {e}")
        raise HTTPException(
            status_code=500, detail=f"Failed to create certificate: {str(e)}"
        )

    return {
        "success": True,
        "certificate_id": str(certificate.certificate_id),
        "certificate": certificate.to_dict(),
    }


ocr_workflow = OCRWorkflow(language="auto", use_finnish_detection=True)
llm_orchestrator = LLMOrchestrator()


@router.post("/certificate/{certificate_id}/process", tags=["student"])
async def process_certificate(certificate_id: UUID):
    """Process an uploaded certificate: OCR + LLM evaluation, store decision, return results."""
    cert = get_certificate_by_id(certificate_id)
    if not cert:
        raise HTTPException(status_code=404, detail="Certificate not found")
    student = get_student_by_id(cert.student_id)
    if not student:
        raise HTTPException(status_code=404, detail="Student not found")

    # Check if file content exists in database
    if not cert.file_content:
        raise HTTPException(
            status_code=404, detail="Certificate file content not found"
        )

    # Convert memoryview to bytes if necessary
    if hasattr(cert.file_content, "tobytes"):
        file_content = cert.file_content.tobytes()
    else:
        file_content = cert.file_content

    # Create a temporary file for OCR processing
    import os
    import tempfile

    with tempfile.NamedTemporaryFile(
        delete=False, suffix=f".{cert.filetype}"
    ) as temp_file:
        temp_file.write(file_content)
        temp_file_path = temp_file.name

    try:
        # OCR processing using temporary file
        ocr_result = ocr_workflow.process_document(Path(temp_file_path))
        if not ocr_result.get("success"):
            raise HTTPException(status_code=500, detail="OCR processing failed")

        # Update certificate table with ocr_output
        with get_db_connection() as conn:
            with conn.cursor() as cur:
                cur.execute(
                    "UPDATE certificates SET ocr_output=%s WHERE certificate_id=%s",
                    (ocr_result.get("extracted_text", ""), str(certificate_id)),
                )
                conn.commit()

        # Process additional documents if self-paced work
        additional_doc_results = []
        if cert.work_type == WorkType.SELF_PACED:
            logger.info("Processing additional documents for self-paced work")
            additional_docs = get_additional_documents(certificate_id)

            if additional_docs:
                logger.info(
                    f"Found {len(additional_docs)} additional documents to process"
                )

                for doc in additional_docs:
                    try:
                        logger.info(f"Processing additional document: {doc.filename}")

                        # Convert memoryview to bytes if necessary
                        if hasattr(doc.file_content, "tobytes"):
                            doc_file_content = doc.file_content.tobytes()
                        else:
                            doc_file_content = doc.file_content

                        # Create temporary file for additional document OCR
                        with tempfile.NamedTemporaryFile(
                            delete=False, suffix=f".{doc.filetype}"
                        ) as doc_temp_file:
                            doc_temp_file.write(doc_file_content)
                            doc_temp_file_path = doc_temp_file.name

                        try:
                            # Run OCR on additional document
                            doc_ocr_result = ocr_workflow.process_document(
                                Path(doc_temp_file_path)
                            )

                            if doc_ocr_result.get("success"):
                                # Update additional_documents table with OCR output
                                with get_db_connection() as conn:
                                    with conn.cursor() as cur:
                                        cur.execute(
                                            "UPDATE additional_documents SET ocr_output=%s WHERE document_id=%s",
                                            (
                                                doc_ocr_result.get(
                                                    "extracted_text", ""
                                                ),
                                                str(doc.document_id),
                                            ),
                                        )
                                        conn.commit()

                                # Store OCR result for LLM processing
                                additional_doc_results.append(
                                    {
                                        "filename": doc.filename,
                                        "ocr_text": doc_ocr_result.get(
                                            "extracted_text", ""
                                        ),
                                        "document_type": doc.document_type.value,
                                        "ocr_result": doc_ocr_result,
                                    }
                                )

                                logger.info(
                                    f"✅ Successfully processed additional document: {doc.filename}"
                                )
                                logger.info(
                                    f"   Extracted {len(doc_ocr_result.get('extracted_text', ''))} characters"
                                )
                            else:
                                logger.warning(
                                    f"❌ OCR failed for additional document: {doc.filename}"
                                )
                                logger.warning(
                                    f"   Error: {doc_ocr_result.get('error', 'Unknown error')}"
                                )

                                # Still add to results with empty text for LLM processing
                                additional_doc_results.append(
                                    {
                                        "filename": doc.filename,
                                        "ocr_text": "",
                                        "document_type": doc.document_type.value,
                                        "ocr_result": doc_ocr_result,
                                    }
                                )

                        finally:
                            # Clean up temporary file
                            try:
                                os.unlink(doc_temp_file_path)
                            except Exception as e:
                                logger.warning(
                                    f"Failed to clean up temporary file {doc_temp_file_path}: {e}"
                                )

                    except Exception as e:
                        logger.error(
                            f"Failed to process additional document {doc.filename}: {e}"
                        )
                        # Continue processing other documents
                        continue

                logger.info(
                    f"Completed processing {len(additional_doc_results)} additional documents"
                )
            else:
                logger.info("No additional documents found for self-paced work")
        else:
            logger.info("Regular work type - no additional documents to process")

        # Run LLM evaluation
        cleaned_text = ocr_result.get("extracted_text", "")

        try:
<<<<<<< HEAD
            # Enhanced LLM processing for self-paced work with additional documents
            if cert.work_type == WorkType.SELF_PACED and additional_doc_results:
                logger.info("Running enhanced LLM evaluation with additional documents")
                logger.info(
                    f"Additional documents count: {len(additional_doc_results)}"
                )
                logger.info(f"Combined text length: {len(cleaned_text)} characters")

                try:
                    llm_result = llm_orchestrator.process_work_certificate(
                        cleaned_text,
                        student_degree=student.degree,
                        requested_training_type=cert.training_type.value.lower(),
                        work_type=cert.work_type.value,
                        additional_documents=additional_doc_results,
                    )
                    if llm_result is None:
                        logger.error("Enhanced LLM processing returned None result")
                        raise Exception("LLM processing returned None result")
                    logger.info(
                        f"Enhanced LLM processing completed. Success: {llm_result.get('success', False)}"
                    )
                except Exception as llm_error:
                    logger.error(f"Enhanced LLM processing failed: {llm_error}")
                    logger.error(f"LLM error type: {type(llm_error)}")
                    logger.error(f"LLM error details: {str(llm_error)}")
                    raise llm_error
            else:
                logger.info("Running standard LLM evaluation")
                llm_result = llm_orchestrator.process_work_certificate(
                    cleaned_text,
                    student_degree=student.degree,
                    requested_training_type=cert.training_type.value.lower(),
                )
=======
            llm_result = llm_orchestrator.process_work_certificate(
                cleaned_text,
                student_degree=student.degree,
                requested_training_type=cert.training_type.value.lower(),
                certificate_id=str(certificate_id),
            )
>>>>>>> aa4def52

        except Exception as e:
            logger.error(f"LLM processing failed: {e}")
            logger.error(f"Error type: {type(e)}")
            logger.error(f"Error details: {str(e)}")
            # Return OCR results with LLM error
            return {
                "success": False,
                "error": f"LLM processing failed: {str(e)}",
                "ocr_results": ocr_result,
                "llm_results": {
                    "success": False,
                    "error": f"LLM processing failed: {str(e)}",
                    "evaluation_results": {
                        "results": {
                            "training_hours": 0,
                            "credits": 0,
                            "duration": "Not available",
                            "institution": "Not available",
                            "justification": f"LLM processing failed: {str(e)}",
                        }
                    },
                },
                "decision": {
                    "ai_decision": "PENDING",
                    "ai_justification": f"LLM processing failed: {str(e)}",
                },
            }

        # Store decision using evaluation results directly from LLM
        evaluation_results = llm_result.get("evaluation_results", {}).get("results", {})
        extraction_results = llm_result.get("extraction_results", {}).get("results", {})

        # Get values directly from LLM results - no decision processing in API
        llm_decision = evaluation_results.get("decision", "PENDING")
        credits_awarded = evaluation_results.get("credits_qualified", 0)
        total_working_hours = evaluation_results.get("total_working_hours", 0)
        training_duration = extraction_results.get(
            "total_employment_period", "Not specified"
        )
        training_institution = extraction_results.get("employer", "Not specified")
        ai_justification = evaluation_results.get(
            "justification", "No justification provided"
        )
        degree_relevance = evaluation_results.get("degree_relevance", "Not specified")
        supporting_evidence = evaluation_results.get("supporting_evidence", "")
        challenging_evidence = evaluation_results.get("challenging_evidence", "")
        recommendation = evaluation_results.get("recommendation", "")

        # Convert LLM decision string to DecisionStatus enum for database storage
        final_decision = (
            DecisionStatus.ACCEPTED
            if llm_decision == "ACCEPTED"
            else DecisionStatus.REJECTED
        )

        # Create complete AI workflow JSON output (like the old aiworkflow_output files)
        complete_workflow_json = {
            "success": True,
            "certificate_id": str(certificate_id),
            "student_degree": student.degree,
            "processing_time": llm_result.get("processing_time", 0),
            "ocr_results": ocr_result,
            "llm_results": llm_result,
            "decision": {
                "ai_decision": llm_decision,  # Use LLM's decision string directly
                "ai_justification": ai_justification,
                "credits_awarded": credits_awarded,
                "total_working_hours": total_working_hours,
                "training_duration": training_duration,
                "training_institution": training_institution,
            },
        }

        # Convert to JSON string
        import json

        ai_workflow_json_string = json.dumps(
            complete_workflow_json, indent=2, ensure_ascii=False
        )

        # Extract company validation data from LLM results
        company_validation_status = "UNVERIFIED"
        company_validation_justification = "No company validation data available"

        # Debug logging - let's see exactly what we're getting
        logger.info("🔍 DEBUGGING COMPANY VALIDATION EXTRACTION")
        logger.info(f"LLM result type: {type(llm_result)}")
        logger.info(f"LLM result keys: {list(llm_result.keys())}")

        # Let's also log the actual content to see what's there
        logger.info(f"LLM result content preview: {str(llm_result)[:500]}...")

        if llm_result.get("success") and "validation_results" in llm_result:
            validation_results = llm_result["validation_results"]
            logger.info("✅ Found validation_results")
            logger.info(f"Validation results type: {type(validation_results)}")
            logger.info(f"Validation results keys: {list(validation_results.keys())}")

            # Check if there's a "results" level (which exists in your JSON structure)
            if "results" in validation_results:
                validation_results_data = validation_results["results"]
                logger.info("✅ Found results level in validation_results")
                logger.info(f"Results keys: {list(validation_results_data.keys())}")

                if "company_validation" in validation_results_data:
                    company_validation = validation_results_data["company_validation"]
                    logger.info("✅ Found company_validation in results")
                    logger.info(f"Company validation type: {type(company_validation)}")
                    logger.info(
                        f"Company validation keys: {list(company_validation.keys())}"
                    )
                    logger.info(f"Company validation content: {company_validation}")

                    # Get overall status for company_validation_status column
                    company_validation_status = company_validation.get(
                        "status", "UNVERIFIED"
                    )
                    logger.info(
                        f"📊 Extracted company validation status: {company_validation_status}"
                    )

                    # Get the entire companies array for company_validation_justification column
                    companies = company_validation.get("companies", [])
                    logger.info(f"🏢 Found {len(companies)} companies to process")
                    logger.info(f"Companies content: {companies}")

                    if companies:
                        # Save the entire companies array as JSON string
                        import json

                        company_validation_justification = json.dumps(
                            companies, indent=2, ensure_ascii=False
                        )
                        logger.info(
                            f"✅ Saved companies array with {len(companies)} companies to justification column"
                        )
                        logger.info(
                            f"Justification preview: {company_validation_justification[:200]}..."
                        )
                    else:
                        company_validation_justification = f"Overall Status: {company_validation_status}\nNo individual company details available."
                        logger.info(
                            "⚠️ No companies found, using fallback justification"
                        )
                else:
                    logger.warning(
                        "❌ company_validation NOT found in validation_results.results"
                    )
                    logger.warning(
                        f"Available keys in results: {list(validation_results_data.keys())}"
                    )
                    # Let's see what's actually in results
                    logger.warning(f"Results content: {validation_results_data}")
            else:
                # Fallback: try the old path (in case the structure changes)
                logger.info("⚠️ No 'results' level found, trying direct access")
                if "company_validation" in validation_results:
                    company_validation = validation_results["company_validation"]
                    logger.info("✅ Found company_validation (direct access)")

                    # Get overall status for company_validation_status column
                    company_validation_status = company_validation.get(
                        "status", "UNVERIFIED"
                    )
                    logger.info(
                        f"📊 Extracted company validation status: {company_validation_status}"
                    )

                    # Get the entire companies array for company_validation_justification column
                    companies = company_validation.get("companies", [])
                    logger.info(f"🏢 Found {len(companies)} companies to process")
                    logger.info(f"Companies content: {companies}")

                    if companies:
                        # Save the entire companies array as JSON string
                        import json

                        company_validation_justification = json.dumps(
                            companies, indent=2, ensure_ascii=False
                        )
                        logger.info(
                            f"✅ Saved companies array with {len(companies)} companies to justification column"
                        )
                        logger.info(
                            f"Justification preview: {company_validation_justification[:200]}..."
                        )
                    else:
                        company_validation_justification = f"Overall Status: {company_validation_status}\nNo individual company details available."
                        logger.info(
                            "⚠️ No companies found, using fallback justification"
                        )
                else:
                    logger.warning(
                        "❌ company_validation NOT found in validation_results (direct access)"
                    )
                    logger.warning(
                        f"Available keys in validation_results: {list(validation_results.keys())}"
                    )
                    # Let's see what's actually in validation_results
                    logger.warning(f"Validation results content: {validation_results}")
        else:
            logger.warning("❌ LLM result missing success or validation_results")
            logger.warning(f"LLM result keys: {list(llm_result.keys())}")
            if "success" in llm_result:
                logger.warning(f"Success value: {llm_result['success']}")
            if "validation_results" in llm_result:
                logger.warning("Validation results found but success is False")

        logger.info("🎯 FINAL RESULTS:")
        logger.info(f"Final company validation status: {company_validation_status}")
        logger.info(
            f"Final justification length: {len(company_validation_justification)}"
        )
        logger.info(
            f"Final justification preview: {company_validation_justification[:200]}..."
        )

        # Extract name validation results from LLM validation results
        name_validation_match_result = None
        name_validation_explanation = None

        # Get name validation from LLM validation results
        if llm_result.get("success") and "validation_results" in llm_result:
            validation_results = llm_result["validation_results"]
            if "results" in validation_results:
                validation_results_data = validation_results["results"]
                if "name_validation" in validation_results_data:
                    name_validation = validation_results_data["name_validation"]
                    logger.info(f"✅ Found name validation results: {name_validation}")

                    name_validation_match_result = name_validation.get("match_result")
                    name_validation_explanation = name_validation.get("explanation")

                    logger.info(
                        f"📝 Name validation - Match result: {name_validation_match_result}"
                    )

        # Create decision record - store LLM results directly
        decision = create_decision(
            certificate_id=certificate_id,
            ai_decision=final_decision,  # Enum for database storage
            ai_justification=ai_justification,
            total_working_hours=total_working_hours,
            credits_awarded=credits_awarded,
            training_duration=training_duration,
            training_institution=training_institution,
            degree_relevance=degree_relevance,
            supporting_evidence=supporting_evidence,
            challenging_evidence=challenging_evidence,
            recommendation=recommendation,
            ai_workflow_json=ai_workflow_json_string,
            company_validation_status=company_validation_status,
            company_validation_justification=company_validation_justification,
            name_validation_match_result=name_validation_match_result,
            name_validation_explanation=name_validation_explanation,
        )

        # Clean up temporary file
        try:
            os.unlink(temp_file_path)
        except Exception as e:
            logger.warning(f"Failed to clean up temporary file {temp_file_path}: {e}")

        # Prepare response with additional document information
        response = {
            "success": True,
            "certificate_id": str(certificate_id),
            "work_type": cert.work_type.value,
            "ocr_results": ocr_result,
            "llm_results": llm_result,
            "decision": {
                "ai_decision": decision.ai_decision.value,
                "ai_justification": decision.ai_justification,
                "credits_awarded": decision.credits_awarded,
                "total_working_hours": decision.total_working_hours,
                "training_duration": decision.training_duration,
                "training_institution": decision.training_institution,
                "company_validation_status": decision.company_validation_status,
                "company_validation_justification": decision.company_validation_justification,
<<<<<<< HEAD
                "calculation_method": "enhanced_with_additional_documents"
                if (cert.work_type == WorkType.SELF_PACED and additional_doc_results)
                else "standard",
=======
                "name_validation_match_result": decision.name_validation_match_result,
                "name_validation_explanation": decision.name_validation_explanation,
>>>>>>> aa4def52
            },
        }

        # Add additional document information if self-paced work
        if cert.work_type == WorkType.SELF_PACED and additional_doc_results:
            response["additional_documents"] = {
                "count": len(additional_doc_results),
                "documents": [
                    {
                        "filename": doc["filename"],
                        "document_type": doc["document_type"],
                        "ocr_success": doc["ocr_result"].get("success", False),
                        "text_length": len(doc["ocr_text"]),
                        "ocr_error": doc["ocr_result"].get("error")
                        if not doc["ocr_result"].get("success")
                        else None,
                    }
                    for doc in additional_doc_results
                ],
            }
            logger.info(
                f"Added {len(additional_doc_results)} additional documents to response"
            )

        return response

    except Exception as e:
        # Clean up temporary file on error
        try:
            os.unlink(temp_file_path)
        except Exception:
            pass

        logger.error(f"Certificate processing failed: {e}")
        raise HTTPException(status_code=500, detail=f"Processing failed: {str(e)}")


@router.get("/certificate/{certificate_id}/status", tags=["student"])
async def get_certificate_status(certificate_id: UUID):
    """Get the processing status of a certificate."""
    try:
        cert = get_certificate_by_id(certificate_id)
        if not cert:
            raise HTTPException(status_code=404, detail="Certificate not found")

        # Check if decision exists (indicates processing is complete)
        with get_db_connection() as conn:
            with conn.cursor() as cur:
                cur.execute(
                    "SELECT ai_decision, ai_justification, total_working_hours, credits_awarded, training_duration, training_institution FROM decisions WHERE certificate_id = %s",
                    (str(certificate_id),),
                )
                decision_row = cur.fetchone()

        if decision_row:
            # Processing is complete
            return {
                "status": "completed",
                "certificate_id": str(certificate_id),
                "decision": {
                    "ai_decision": decision_row[0].value
                    if decision_row[0]
                    else "PENDING",
                    "ai_justification": decision_row[1] or "No justification provided",
                    "total_working_hours": decision_row[2] or 0,
                    "credits_awarded": decision_row[3] or 0,
                    "training_duration": decision_row[4] or "Not specified",
                    "training_institution": decision_row[5] or "Not specified",
                },
            }
        else:
            # Processing is still in progress
            return {
                "status": "processing",
                "certificate_id": str(certificate_id),
                "message": "Certificate is being processed. Please wait.",
            }

    except Exception as e:
        logger.error(f"Failed to get certificate status: {e}")
        raise HTTPException(status_code=500, detail=f"Failed to get status: {str(e)}")


@router.get("/reviewers", tags=["student"])
async def get_reviewers():
    """Get all reviewers with their names and IDs."""
    try:
        reviewers = get_all_reviewers()

        # If no reviewers exist, create some sample ones
        if not reviewers:
            from src.database.database import create_sample_reviewers

            create_sample_reviewers()
            reviewers = get_all_reviewers()

        return {
            "success": True,
            "reviewers": [reviewer.to_dict() for reviewer in reviewers],
        }
    except Exception as e:
        raise HTTPException(
            status_code=500, detail=f"Error fetching reviewers: {str(e)}"
        )


class FeedbackRequest(BaseModel):
    student_comment: str
    reviewer_id: Optional[UUID] = None


@router.post("/certificate/{certificate_id}/feedback", tags=["student"])
async def add_feedback_endpoint(certificate_id: UUID, payload: FeedbackRequest):
    """Store student comment and reviewer ID for a decision/certificate."""
    success = add_student_comment_and_reviewer(
        certificate_id, payload.student_comment, payload.reviewer_id
    )
    if not success:
        raise HTTPException(status_code=404, detail="Certificate not found")
    return {
        "success": True,
        "message": "Student comment and reviewer information stored",
    }


class StudentCommentRequest(BaseModel):
    student_comment: str


@router.post("/certificate/{certificate_id}/student-comment", tags=["student"])
async def add_student_comment_endpoint(
    certificate_id: UUID, payload: StudentCommentRequest
):
    """Add student comment to a rejected certificate (simplified appeal process)."""
    cert = get_certificate_by_id(certificate_id)
    if not cert:
        raise HTTPException(status_code=404, detail="Certificate not found")

    # Check if comment already exists
    existing_comment = get_student_comment_by_certificate_id(certificate_id)
    if existing_comment:
        raise HTTPException(
            status_code=400,
            detail="Student comment already exists for this certificate",
        )

    try:
        # Add student comment
        success = add_student_comment(certificate_id, payload.student_comment)

        if not success:
            raise HTTPException(status_code=500, detail="Failed to add student comment")

        return {
            "success": True,
            "message": "Student comment added successfully. The application will follow the normal approval process.",
        }
    except Exception as e:
        logger.error(
            f"Error adding student comment for certificate {certificate_id}: {str(e)}"
        )
        raise HTTPException(status_code=500, detail="Failed to add student comment")


@router.delete("/certificate/{certificate_id}", tags=["student"])
async def delete_certificate_endpoint(certificate_id: UUID):
    """Delete a certificate and its associated data."""
    cert = get_certificate_by_id(certificate_id)
    if not cert:
        raise HTTPException(status_code=404, detail="Certificate not found")

    try:
        # Delete the certificate and all associated data
        delete_certificate(certificate_id)

        return {"success": True, "message": "Certificate deleted successfully"}
    except Exception as e:
        logger.error(f"Error deleting certificate {certificate_id}: {str(e)}")
        raise HTTPException(status_code=500, detail="Failed to delete certificate")


class SendForApprovalRequest(BaseModel):
    reviewer_id: UUID


@router.post("/certificate/{certificate_id}/send-for-approval", tags=["student"])
async def send_for_approval_endpoint(
    certificate_id: UUID, payload: SendForApprovalRequest
):
    """Send a certificate for approval to a specific reviewer."""
    cert = get_certificate_by_id(certificate_id)
    if not cert:
        raise HTTPException(status_code=404, detail="Certificate not found")

    try:
        # Update the decision record with the reviewer_id
        with get_db_connection() as conn:
            with conn.cursor() as cur:
                cur.execute(
                    "UPDATE decisions SET reviewer_id = %s WHERE certificate_id = %s",
                    (str(payload.reviewer_id), str(certificate_id)),
                )
                conn.commit()

        return {
            "success": True,
            "message": "Certificate sent for approval successfully",
        }
    except Exception as e:
        logger.error(
            f"Error sending certificate {certificate_id} for approval: {str(e)}"
        )
        raise HTTPException(status_code=500, detail="Failed to send for approval")


class AppealRequest(BaseModel):
    appeal_reason: str
    reviewer_id: Optional[UUID] = None


@router.post("/certificate/{certificate_id}/appeal", tags=["student"])
async def submit_appeal_endpoint(certificate_id: UUID, payload: AppealRequest):
    """Submit an appeal for a rejected certificate (simplified process)."""
    cert = get_certificate_by_id(certificate_id)
    if not cert:
        raise HTTPException(status_code=404, detail="Certificate not found")

    # Check if student comment already exists
    existing_comment = get_student_comment_by_certificate_id(certificate_id)
    if existing_comment:
        raise HTTPException(
            status_code=400,
            detail="Student comment already exists for this certificate",
        )

    try:
        # Get reviewers for assignment
        reviewers = get_all_reviewers()
        if not reviewers:
            raise HTTPException(status_code=500, detail="No reviewers available")

        # Determine assigned reviewer: use provided reviewer_id if present; otherwise fallback to the first reviewer
        assigned_reviewer_id: UUID
        assigned_reviewer_obj = None
        if payload.reviewer_id:
            assigned_reviewer_id = payload.reviewer_id
            # Try to find full reviewer object for response
            for r in reviewers:
                if str(r.reviewer_id) == str(payload.reviewer_id):
                    assigned_reviewer_obj = r
                    break
        else:
            assigned_reviewer_obj = reviewers[0]
            assigned_reviewer_id = assigned_reviewer_obj.reviewer_id

        # Add student comment and assign reviewer (simplified appeal process)
        success = add_student_comment_and_reviewer(
            certificate_id, payload.appeal_reason, assigned_reviewer_id
        )

        if not success:
            raise HTTPException(status_code=500, detail="Failed to submit appeal")

        return {
            "success": True,
            "message": "Appeal submitted successfully. The application will now follow the normal approval process.",
            "assigned_reviewer": (
                assigned_reviewer_obj.to_dict()
                if assigned_reviewer_obj
                else {"reviewer_id": str(assigned_reviewer_id)}
            ),
        }
    except Exception as e:
        logger.error(
            f"Error submitting appeal for certificate {certificate_id}: {str(e)}"
        )
        raise HTTPException(status_code=500, detail="Failed to submit appeal")


@router.get("/reviewer/{email}", tags=["reviewer"])
async def reviewer_lookup(email: str):
    """Lookup reviewer by email and return reviewer_id and other information."""
    reviewer = get_reviewer_by_email(email)
    if not reviewer:
        raise HTTPException(status_code=404, detail="Reviewer not found")
    return {"success": True, "reviewer": reviewer.to_dict()}


@router.get("/reviewer/{reviewer_id}/certificates", tags=["reviewer"])
async def get_reviewer_certificates(reviewer_id: UUID):
    """Get all certificates assigned to a reviewer."""
    try:
        applications = get_certificates_by_reviewer_id(reviewer_id)
        return {
            "success": True,
            "applications": [app.to_dict() for app in applications],
        }
    except Exception as e:
        raise HTTPException(
            status_code=500, detail=f"Error fetching reviewer certificates: {str(e)}"
        )


@router.get("/certificate/{certificate_id}", tags=["student"])
async def download_certificate_file(certificate_id: UUID):
    """Return the certificate file for download."""
    cert = get_certificate_by_id(certificate_id)
    if not cert:
        raise HTTPException(status_code=404, detail="Certificate not found")
    if not cert.file_content:
        raise HTTPException(
            status_code=404, detail="Certificate file content not found"
        )

    # Convert memoryview to bytes if necessary
    if hasattr(cert.file_content, "tobytes"):
        file_content = cert.file_content.tobytes()
    else:
        file_content = cert.file_content

    # Determine the media type based on file extension
    file_extension = cert.filetype.lower()
    media_type = "application/octet-stream"  # default

    if file_extension in ["pdf"]:
        media_type = "application/pdf"
    elif file_extension in ["jpg", "jpeg"]:
        media_type = "image/jpeg"
    elif file_extension in ["png"]:
        media_type = "image/png"
    elif file_extension in ["doc", "docx"]:
        media_type = (
            "application/vnd.openxmlformats-officedocument.wordprocessingml.document"
        )

    # Return the file content from database
    return Response(
        content=file_content,
        media_type=media_type,
        headers={"Content-Disposition": f"attachment; filename={cert.filename}"},
    )


@router.get("/certificate/{certificate_id}/preview", tags=["student"])
async def preview_certificate_file(certificate_id: UUID):
    """Return the certificate file for preview (inline display)."""
    cert = get_certificate_by_id(certificate_id)
    if not cert:
        raise HTTPException(status_code=404, detail="Certificate not found")
    if not cert.file_content:
        raise HTTPException(
            status_code=404, detail="Certificate file content not found"
        )

    # Convert memoryview to bytes if necessary
    if hasattr(cert.file_content, "tobytes"):
        file_content = cert.file_content.tobytes()
    else:
        file_content = cert.file_content

    # Determine the media type based on file extension
    file_extension = cert.filetype.lower()
    media_type = "application/octet-stream"  # default

    if file_extension in ["pdf"]:
        media_type = "application/pdf"
    elif file_extension in ["jpg", "jpeg"]:
        media_type = "image/jpeg"
    elif file_extension in ["png"]:
        media_type = "image/png"
    elif file_extension in ["doc", "docx"]:
        media_type = (
            "application/vnd.openxmlformats-officedocument.wordprocessingml.document"
        )

    # For preview, we want to serve the file inline without forcing download
    return Response(
        content=file_content,
        media_type=media_type,
        headers={"Content-Disposition": f"inline; filename={cert.filename}"},
    )


# If the frontend still needs metadata, expose it under a new path
@router.get("/certificate/{certificate_id}/details", tags=["reviewer"])
async def get_certificate_details(certificate_id: UUID):
    """Get detailed information about a specific certificate (moved from the root path)."""
    application = get_detailed_application(certificate_id)
    if not application:
        raise HTTPException(status_code=404, detail="Certificate not found")
    return {"success": True, "application": application.to_dict()}


@router.get(
    "/certificate/{certificate_id}/additional-document/{document_id}/preview",
    tags=["reviewer"],
)
async def preview_additional_document(certificate_id: UUID, document_id: UUID):
    """Preview an additional document for a certificate."""
    # Get the additional document
    additional_docs = get_additional_documents(certificate_id)
    document = None

    for doc in additional_docs:
        if doc.document_id == document_id:
            document = doc
            break

    if not document:
        raise HTTPException(status_code=404, detail="Additional document not found")

    if not document.file_content:
        raise HTTPException(status_code=404, detail="Document content not available")

    # Convert memoryview to bytes if necessary (same logic as main certificate preview)
    if hasattr(document.file_content, "tobytes"):
        file_content = document.file_content.tobytes()
    else:
        file_content = document.file_content

    # Determine content type based on file extension
    file_extension = document.filetype.lower()
    media_type = "application/octet-stream"  # default

    if file_extension in ["pdf"]:
        media_type = "application/pdf"
    elif file_extension in ["jpg", "jpeg"]:
        media_type = "image/jpeg"
    elif file_extension in ["png"]:
        media_type = "image/png"
    elif file_extension in ["doc", "docx"]:
        media_type = (
            "application/vnd.openxmlformats-officedocument.wordprocessingml.document"
        )

    # For preview, we want to serve the file inline without forcing download
    return Response(
        content=file_content,
        media_type=media_type,
        headers={"Content-Disposition": f"inline; filename={document.filename}"},
    )


class ReviewUpdateRequest(BaseModel):
    """Payload for reviewer to submit their decision."""

    reviewer_comment: Optional[str] = None
    reviewer_decision: str  # "PASS" or "FAIL"


@router.post("/certificate/{certificate_id}/review", tags=["reviewer"])
async def update_certificate_review(certificate_id: UUID, payload: ReviewUpdateRequest):
    """Add a reviewer comment and mark the certificate as *REVIEWED*."""

    # Validate decision
    try:
        decision_enum = ReviewerDecision(payload.reviewer_decision.upper())
    except ValueError:
        raise HTTPException(
            status_code=400, detail="Invalid reviewer_decision. Use 'PASS' or 'FAIL'."
        )

    success, error_msg = update_decision_review(
        certificate_id=certificate_id,
        reviewer_comment=payload.reviewer_comment,
        reviewer_decision=decision_enum,
    )
    if not success:
        status_code = 404 if error_msg == "Certificate not found" else 400
        raise HTTPException(status_code=status_code, detail=error_msg)

    return {
        "success": True,
        "message": f"Certificate review updated successfully. Decision set to {decision_enum.value}",
    }<|MERGE_RESOLUTION|>--- conflicted
+++ resolved
@@ -206,14 +206,11 @@
                         "challenging_evidence": challenging_evidence,
                         "recommendation": recommendation,
                         "student_comment": student_comment,
-<<<<<<< HEAD
                         # Additional documents for self-paced work
                         "additional_documents": additional_documents,
-=======
                         # Name validation
                         "name_validation_match_result": name_validation_match_result,
                         "name_validation_explanation": name_validation_explanation,
->>>>>>> aa4def52
                     }
                 )
 
@@ -547,7 +544,6 @@
         cleaned_text = ocr_result.get("extracted_text", "")
 
         try:
-<<<<<<< HEAD
             # Enhanced LLM processing for self-paced work with additional documents
             if cert.work_type == WorkType.SELF_PACED and additional_doc_results:
                 logger.info("Running enhanced LLM evaluation with additional documents")
@@ -581,15 +577,8 @@
                     cleaned_text,
                     student_degree=student.degree,
                     requested_training_type=cert.training_type.value.lower(),
+                    certificate_id=str(certificate_id),
                 )
-=======
-            llm_result = llm_orchestrator.process_work_certificate(
-                cleaned_text,
-                student_degree=student.degree,
-                requested_training_type=cert.training_type.value.lower(),
-                certificate_id=str(certificate_id),
-            )
->>>>>>> aa4def52
 
         except Exception as e:
             logger.error(f"LLM processing failed: {e}")
@@ -870,16 +859,36 @@
                 "training_institution": decision.training_institution,
                 "company_validation_status": decision.company_validation_status,
                 "company_validation_justification": decision.company_validation_justification,
-<<<<<<< HEAD
                 "calculation_method": "enhanced_with_additional_documents"
                 if (cert.work_type == WorkType.SELF_PACED and additional_doc_results)
                 else "standard",
-=======
                 "name_validation_match_result": decision.name_validation_match_result,
                 "name_validation_explanation": decision.name_validation_explanation,
->>>>>>> aa4def52
             },
         }
+
+        # Add additional document information if self-paced work
+        if cert.work_type == WorkType.SELF_PACED and additional_doc_results:
+            response["additional_documents"] = {
+                "count": len(additional_doc_results),
+                "documents": [
+                    {
+                        "filename": doc["filename"],
+                        "document_type": doc["document_type"],
+                        "ocr_success": doc["ocr_result"].get("success", False),
+                        "text_length": len(doc["ocr_text"]),
+                        "ocr_error": doc["ocr_result"].get("error")
+                        if not doc["ocr_result"].get("success")
+                        else None,
+                    }
+                    for doc in additional_doc_results
+                ],
+            }
+            logger.info(
+                f"Added {len(additional_doc_results)} additional documents to response"
+            )
+
+        return response
 
         # Add additional document information if self-paced work
         if cert.work_type == WorkType.SELF_PACED and additional_doc_results:
