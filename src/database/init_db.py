--- conflicted
+++ resolved
@@ -29,26 +29,12 @@
 
         # Read and execute schema
         schema_path = Path(__file__).parent / "schema.sql"
-        with open(schema_path, "r", encoding="utf-8") as f:
-            schema_sql = f.read()
-
-        with get_db_connection() as conn:
-            with conn.cursor() as cur:
-<<<<<<< HEAD
-                # Drop existing tables if requested
-                if drop_existing:
-                    logger.warning("Dropping existing tables...")
-                    cur.execute("DROP TABLE IF EXISTS decisions CASCADE")
-                    cur.execute("DROP TABLE IF EXISTS certificates CASCADE")
-                    cur.execute("DROP TABLE IF EXISTS students CASCADE")
-                    cur.execute("DROP TABLE IF EXISTS reviewers CASCADE")
-                    cur.execute("DROP TYPE IF EXISTS training_type CASCADE")
-                    cur.execute("DROP TYPE IF EXISTS decision_status CASCADE")
-                    logger.info("Existing tables dropped")
-
+
+        with get_db_connection() as conn:
+            with conn.cursor() as cur:
                 # Read entire schema file
                 logger.info("Creating database tables...")
-                schema_sql = schema_file.read_text()
+                schema_sql = schema_path.read_text(encoding="utf-8")
 
                 # Execute the full script. Since we made everything idempotent with
                 # IF NOT EXISTS, this should work even if objects already exist.
@@ -58,9 +44,6 @@
                     logger.error(f"Error executing schema SQL: {e}")
                     raise
 
-=======
-                cur.execute(schema_sql)
->>>>>>> f2079caa
                 conn.commit()
 
         logger.info("Database schema initialized successfully")
@@ -196,13 +179,8 @@
 
                 logger.info("All tables dropped")
 
-        # Recreate tables
-        if init_database():
-            logger.info("All tables recreated")
-            return True
-        else:
-            logger.error("Failed to recreate tables")
-            return False
+        # Recreate tables by calling init_database
+        return init_database()
 
     except psycopg2.Error as e:
         logger.error(f"Database reset failed: {e}")
