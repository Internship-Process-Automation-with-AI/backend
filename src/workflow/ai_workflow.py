--- conflicted
+++ resolved
@@ -152,12 +152,9 @@
         text: str,
         student_degree: str = "Business Administration",
         requested_training_type: str = None,
-<<<<<<< HEAD
         work_type: str = "REGULAR",
         additional_documents: List[Dict] = None,
-=======
         certificate_id: Optional[str] = None,
->>>>>>> aa4def52
     ) -> Dict[str, Any]:
         """
         Process a work certificate using the 4-stage LLM approach.
@@ -166,12 +163,9 @@
             text: Cleaned OCR text from the work certificate
             student_degree: Student's degree program
             requested_training_type: Student's requested training type (general or professional)
-<<<<<<< HEAD
             work_type: Type of work (REGULAR/SELF_PACED)
             additional_documents: List of additional document OCR results for self-paced work
-=======
             certificate_id: Certificate ID for student identity validation (optional)
->>>>>>> aa4def52
 
         Returns:
             Dictionary with both extraction and evaluation results
@@ -208,13 +202,8 @@
         start_time = time.time()
 
         try:
-<<<<<<< HEAD
-            # Stage 1: Information Extraction
+            # Stage 1: Information Extraction (moved before name validation)
             sanitized_text = self._sanitize_text(combined_text)
-=======
-            # Stage 1: Information Extraction (moved before name validation)
-            sanitized_text = self._sanitize_text(text)
->>>>>>> aa4def52
             extraction_result = self._extract_information(sanitized_text)
 
             if not extraction_result.get("success", False):
@@ -224,77 +213,11 @@
                     processing_time=time.time() - start_time,
                 )
 
-<<<<<<< HEAD
             # Post-process extraction results to fix date parsing
             extraction_result["results"] = self._post_process_extraction_dates(
                 extraction_result["results"]
             )
 
-=======
-            # Stage 1.5: Name Validation using LLM extraction results
-            name_validation_result = self._validate_student_name_from_extraction(
-                extraction_result["results"], certificate_id
-            )
-
-            if not name_validation_result.get("name_match", True):
-                # Names don't match - reject immediately
-                return {
-                    "success": True,
-                    "processing_time": time.time() - start_time,
-                    "extraction_results": extraction_result,
-                    "evaluation_results": {
-                        "success": True,
-                        "results": {
-                            "decision": "REJECTED",
-                            "justification": f"Certificate rejected due to name mismatch: {name_validation_result.get('explanation', 'Student name does not match certificate')}",
-                            "total_working_hours": 0,
-                            "credits_qualified": 0.0,
-                            "degree_relevance": "low",
-                            "relevance_explanation": "Not evaluated due to name mismatch",
-                            "calculation_breakdown": "Not calculated due to name mismatch",
-                            "summary_justification": f"Certificate rejected: {name_validation_result.get('explanation', 'Student name does not match certificate')}",
-                            "requested_training_type": requested_training_type
-                            or "general",
-                            "recommendation": "REJECT - Name validation failed",
-                        },
-                    },
-                    "validation_results": {
-                        "success": True,
-                        "results": {
-                            "validation_passed": False,
-                            "overall_accuracy_score": 0.0,
-                            "name_validation": name_validation_result,
-                            "issues_found": [
-                                {
-                                    "type": "name_mismatch",
-                                    "severity": "critical",
-                                    "description": f"Student name mismatch: {name_validation_result.get('explanation', 'Names do not match')}",
-                                    "field_affected": "name_validation",
-                                    "suggestion": "Verify student identity and certificate authenticity",
-                                }
-                            ],
-                            "summary": "Certificate rejected due to name validation failure",
-                            "requires_correction": False,
-                        },
-                    },
-                    "correction_results": None,
-                    "structural_validation": {
-                        "extraction": None,
-                        "evaluation": None,
-                        "correction": None,
-                    },
-                    "student_degree": student_degree,
-                    "model_used": self.model_name,
-                    "stages_completed": {
-                        "extraction": True,
-                        "name_validation": True,
-                        "evaluation": True,  # We created evaluation results for rejection
-                        "validation": True,
-                        "correction": False,
-                    },
-                }
-
->>>>>>> aa4def52
             # Stage 1.5: Structural Validation of Extraction Results
             structural_validation_extraction = validate_extraction_results(
                 extraction_result["results"]
@@ -343,7 +266,7 @@
                         )
                     # Continue processing but log the issues
 
-            # Stage 3: Validation (without name validation now)
+            # Stage 3: Validation
             validation_result = self._validate_results(
                 sanitized_text,
                 extraction_result["results"],
@@ -351,7 +274,6 @@
                 student_degree,
                 requested_training_type,
                 certificate_id,
-                name_validation_result,  # Pass the name validation result
             )
 
             # Stage 4: Correction (if needed)
@@ -813,25 +735,11 @@
         student_degree: str,
         requested_training_type: str = None,
         certificate_id: Optional[str] = None,
-        name_validation_result: Dict[str, Any] = None,
     ) -> Dict[str, Any]:
         """Stage 3: Validate LLM results against original document."""
         stage_start = time.time()
 
         try:
-            # Use the pre-computed name validation result instead of computing it again
-            if not name_validation_result:
-                logger.warning("No name validation result provided - using default")
-                name_validation_result = {
-                    "db_student_first_name": "Unknown",
-                    "db_student_last_name": "Unknown",
-                    "db_student_full_name": "Unknown",
-                    "extracted_employee_name": "Unknown",
-                    "match_result": "unknown",
-                    "match_confidence": 0.5,
-                    "explanation": "Name validation not performed",
-                }
-
             # Validate company information using LLM
             company_validation_result = self._validate_companies_with_llm(
                 extracted_info
@@ -861,7 +769,6 @@
                 company_validation_result, indent=2, ensure_ascii=False
             )
 
-<<<<<<< HEAD
             current_date = datetime.now().strftime("%Y-%m-%d")
             prompt = VALIDATION_PROMPT.format(
                 current_date=current_date,
@@ -871,106 +778,9 @@
                 student_degree=student_degree,
                 requested_training_type=requested_training_type or "general",
             )
-=======
-            # Create validation prompt without name validation (since it's done in Stage 0)
-            prompt = f"""You are an expert document validation specialist. Your task is to validate the accuracy of LLM-generated results against the original document text.
-
-TASK: Compare the LLM output with the original OCR text and identify any inaccuracies, missing information, or incorrect assumptions.
-
-IMPORTANT: The STUDENT DEGREE provided is the correct degree to use for validation. Do NOT try to determine or extract the student's degree from the document content.
-
-VALIDATION CRITERIA:
-1. **Extraction Accuracy**: Are the extracted facts (names, dates, companies, positions) correct according to the OCR text?
-2. **Information Completeness**: Is all available information from the OCR text properly extracted?
-3. **Assumption Validation**: Are any assumptions made by the LLM justified by the available information?
-4. **Justification Accuracy**: Does the justification accurately reflect what can and cannot be determined from the document?
-5. **Calculation Accuracy**: Are hours and credit calculations mathematically correct?
-6. **Training Type Consistency**: Does the AI's recommendation align with the requested training type and provide appropriate evidence?
-7. **Company Validation**: Review the provided company validation results to identify any suspicious company names that require attention.
-
-CRITICAL VALIDATION RULES:
-- **Use the provided STUDENT DEGREE**: The student degree provided is the correct degree for evaluation.
-- **Validate factual accuracy**: Check if extracted information matches the original document
-- **Validate calculations**: Verify hours and credit calculations are mathematically correct
-- **Allow reasonable hour calculations**: If employment dates are provided, hours can be calculated using standard assumptions (40 hours/week, 8 hours/day)
-- **Allow certificate issue date as end date**: When no explicit end date is provided, using the certificate issue date as the end date is a valid assumption
-- **Validate credit limits**: Ensure appropriate limits are applied (10 ECTS for general, 30 ECTS for professional)
-- **Focus on factual and logical errors**: Flag issues where the LLM contradicts document content
-- **RESPECT REQUESTED TRAINING TYPE**: The REQUESTED_TRAINING_TYPE is the user's choice and should be respected
-- **CREDIT CAPS ARE CORRECT**: The 30 ECTS maximum for professional training and 10 ECTS maximum for general training are established business rules
-- **CRITICAL: FUTURE DATE VALIDATION**: If ANY date is in the future, this MUST be flagged as a CRITICAL error and the decision MUST be changed to "REJECTED"
-
-VALIDATION OUTPUT FORMAT:
-Respond with ONLY a valid JSON object:
-
-{{
-    "validation_passed": true/false,
-    "overall_accuracy_score": 0.0-1.0,
-    "issues_found": [
-        {{
-            "type": "extraction_error|missing_information|incorrect_assumption|justification_error|company_validation_error",
-            "severity": "low|medium|high|critical",
-            "description": "Detailed description of the issue",
-            "field_affected": "extraction|evaluation|justification|company_validation",
-            "suggestion": "How to fix this issue"
-        }}
-    ],
-    "extraction_validation": {{
-        "employee_name_correct": true/false,
-        "job_title_correct": true/false,
-        "company_correct": true/false,
-        "dates_correct": true/false,
-        "missing_information": ["list of information present in OCR but not extracted"]
-    }},
-    "evaluation_validation": {{
-        "hours_calculation_correct": true/false,
-        "training_type_justified": true/false,
-        "credits_calculation_correct": true/false,
-        "degree_relevance_assessment_accurate": true/false,
-        "recommendation_consistent": true/false,
-        "evidence_alignment": "consistent|inconsistent"
-    }},
-    "justification_validation": {{
-        "accurately_reflects_available_information": true/false,
-        "no_unjustified_assumptions": true/false,
-        "clearly_states_limitations": true/false
-    }},
-    "company_validation": {{
-        "status": "LEGITIMATE|NOT_LEGITIMATE|PARTIALLY_LEGITIMATE|UNVERIFIED",
-        "companies": [
-            {{
-                "name": "Company Name",
-                "status": "LEGITIMATE|NOT_LEGITIMATE|UNVERIFIED",
-                "confidence": "high|medium|low",
-                "risk_level": "very_low|low|medium|high|very_high",
-                "justification": "Detailed explanation of validation result",
-                "supporting_evidence": ["list of supporting evidence"],
-                "requires_review": true/false
-            }}
-        ]
-    }},
-    "summary": "Overall assessment of LLM output accuracy and company validation results",
-    "requires_correction": true/false
-}}
-
-OCR TEXT:
-{text}
->>>>>>> aa4def52
-
-LLM EXTRACTION RESULTS:
-{extraction_str}
-
-LLM EVALUATION RESULTS:
-{evaluation_str}
-
-STUDENT DEGREE:
-{student_degree}
-
-REQUESTED TRAINING TYPE:
-{requested_training_type or "general"}
-
-COMPANY VALIDATION RESULTS:
-{company_validation_str}"""
+
+            # Add company validation information to the prompt
+            prompt += f"\n\nCOMPANY VALIDATION RESULTS:\n{company_validation_str}"
 
             response = self._call_llm_with_fallback(prompt, "validation")
             results = self._parse_llm_response(response)
@@ -980,8 +790,6 @@
                 results["company_validation"] = company_validation_result.get(
                     "company_validation", {}
                 )
-                # Add the pre-computed name validation result
-                results["name_validation"] = name_validation_result
 
                 # Add company validation issues to overall issues if any
                 if company_validation_result.get("issues_found"):
