# Python
__pycache__/
*.py[cod]
*$py.class
*.so
.Python
build/
develop-eggs/
dist/
downloads/
eggs/
.eggs/
parts/
sdist/
var/
wheels/
*.egg-info/
.installed.cfg
*.egg
MANIFEST

# Virtual Environment
.env
venv/
ENV/
env/
.venv/

# IDE
.idea/
.vscode/
*.swp
*.swo
.DS_Store


# Logs
*.log
logs/
<<<<<<< HEAD

#debug files
debug/

#output
outputs
=======
>>>>>>> 8d8f4abc
<|MERGE_RESOLUTION|>--- conflicted
+++ resolved
@@ -37,12 +37,3 @@
 # Logs
 *.log
 logs/
-<<<<<<< HEAD
-
-#debug files
-debug/
-
-#output
-outputs
-=======
->>>>>>> 8d8f4abc
