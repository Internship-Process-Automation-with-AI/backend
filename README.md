--- conflicted
+++ resolved
@@ -1,172 +1,3 @@
-<<<<<<< HEAD
-# OAMK Work Certificate Evaluation System
-
-A comprehensive system for evaluating work certificates using OCR and LLM (Large Language Model) technology. The system extracts text from work certificates and uses Google's Gemini LLM to determine academic credits for practical training.
-
-## 🚀 Quick Start
-
-### 1. Setup Environment
-```bash
-cd backend
-python -m venv venv
-venv\Scripts\activate  # Windows
-# source venv/bin/activate  # macOS/Linux
-pip install -r requirements.txt
-```
-
-### 2. Install Tesseract OCR
-- **Windows**: Download from [UB-Mannheim](https://github.com/UB-Mannheim/tesseract/wiki)
-- **macOS**: `brew install tesseract`
-- **Linux**: `sudo apt-get install tesseract-ocr`
-
-### 3. Configure API Keys
-Create a `.env` file in the backend directory:
-```env
-# Required: Gemini API key for LLM evaluation
-GEMINI_API_KEY=your_gemini_api_key_here
-
-# Optional: Gemini model to use (default: gemini-1.5-flash)
-GEMINI_MODEL=gemini-1.5-flash
-
-# Optional: Google Cloud Vision API
-GOOGLE_CLOUD_CREDENTIALS=path/to/credentials.json
-```
-
-### 4. Run the Pipeline
-```bash
-# Step 1: Extract text from documents
-python test_ocr.py
-
-# Step 2: Evaluate with LLM
-python test_llm_evaluation.py
-```
-
-## 🎯 Features
-
-- **Multi-format Support**: PDF, DOCX, PNG, JPG, JPEG, TIFF, BMP
-- **Smart OCR Processing**: PyMuPDF text extraction + Tesseract OCR fallback
-- **Image Preprocessing**: Grayscale, noise removal, deskewing
-- **Text Cleaning**: Automatic removal of OCR artifacts and gibberish
-- **LLM Evaluation**: Google Gemini 1.5 Flash for intelligent analysis
-- **Structured Output**: JSON results with evaluation metrics
-- **Multi-language Support**: Finnish and English certificates
-- **Academic Credit Calculation**: ECTS credits based on work hours
-
-## 📊 Evaluation Criteria
-
-The system evaluates work certificates for:
-
-1. **Total Working Hours**: Calculated from employment period
-2. **Nature of Tasks**: Description of work responsibilities  
-3. **Training Type**: Classified as "general" or "professional"
-4. **Credits Qualified**: ECTS credits (1 ECTS = 27 hours)
-5. **Summary Justification**: Detailed explanation of evaluation
-
-## 📁 File Structure
-
-```
-backend/
-├── app/
-│   ├── information_extraction/    # LLM evaluation logic
-│   ├── ocr_model.py              # OCR processing
-│   └── utils/                    # Utility functions
-├── output/                       # OCR output files
-├── llm_results/                  # LLM evaluation results
-├── file samples/                 # Sample documents
-├── test_ocr.py                   # OCR testing script
-├── test_llm_evaluation.py        # LLM evaluation testing script
-└── requirements.txt              # Python dependencies
-```
-
-## 🔧 Configuration
-
-### Environment Variables
-
-- `GEMINI_API_KEY`: Your Gemini API key (required)
-- `GEMINI_MODEL`: Gemini model to use (optional, default: gemini-1.5-flash)
-- `GOOGLE_CLOUD_CREDENTIALS`: Path to Google Cloud credentials (optional)
-- `TESSERACT_CMD`: Path to Tesseract executable (optional)
-- `OCR_CONFIDENCE_THRESHOLD`: Minimum confidence for OCR (default: 50.0)
-
-## 📈 Performance
-
-- **OCR Processing**: 1-5 seconds per document
-- **LLM Evaluation**: 2-10 seconds per document
-- **Text Cleaning**: <1 second
-- **Total Pipeline**: 3-15 seconds per document
-
-## 🔍 Troubleshooting
-
-### Common Issues
-
-1. **Gemini API not available**
-   - Check your `GEMINI_API_KEY` environment variable
-   - Verify the API key is valid and has sufficient quota
-
-2. **OCR quality issues**
-   - Enable image preprocessing
-   - Use Google Cloud Vision API for better results
-   - Check document quality and resolution
-
-3. **Text cleaning problems**
-   - The system automatically cleans OCR artifacts
-   - Finnish special characters are handled automatically
-   - Check the cleaned text preview before LLM evaluation
-
-## 📚 Documentation
-
-- [LLM Evaluation Guide](LLM_EVALUATION_README.md) - Detailed LLM pipeline documentation
-- [OCR Process Guide](OCR_PROCESS_GUIDE.md) - OCR processing details
-- [Pre-commit Setup](PRE_COMMIT_README.md) - Code quality setup
-
-## 🛠️ Development
-
-```bash
-# Add new dependencies
-pip install new-package
-pip freeze > requirements.txt
-
-# Run tests
-python test_ocr.py
-python test_llm_evaluation.py
-```
-
-## 🔒 Security
-
-- API keys are stored in environment variables
-- No sensitive data is logged
-- OCR processing is done locally (optional cloud fallback)
-- LLM requests are sent securely to Google's servers
-
-## 🤝 Contributing
-
-This project uses **pre-commit hooks** to ensure code quality and consistency.
-
-### Setup Pre-commit (Required for Contributors)
-
-```bash
-# Quick setup (recommended)
-python setup_precommit.py
-
-# Or manual setup
-pip install pre-commit
-pre-commit install
-pre-commit run --all-files
-```
-
-### What Pre-commit Does
-
-- **Black**: Automatically formats Python code consistently
-- **isort**: Sorts and organizes imports
-- **Flake8**: Checks for code style and potential errors
-- **Basic checks**: Removes trailing whitespace, validates YAML files
-
-For detailed instructions, see [PRE_COMMIT_README.md](PRE_COMMIT_README.md).
-
----
-
-**Note**: All contributors should set up pre-commit to maintain code quality standards.
-=======
 # AI Internship Workflow Application
 
 This project streamlines and automates the administrative workflow for student internships at OAMK. It features advanced Optical Character Recognition (OCR) using Tesseract to extract text from various document formats (PDF, DOCX, DOC, JPG, PNG, BMP, TIFF), making internship certificate processing efficient and automated.
@@ -378,4 +209,3 @@
 logger = get_logger(__name__)
 ```
 
->>>>>>> 4ae402b6
